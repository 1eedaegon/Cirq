# Copyright 2019 The Cirq Developers
#
# Licensed under the Apache License, Version 2.0 (the "License");
# you may not use this file except in compliance with the License.
# You may obtain a copy of the License at
#
#     https://www.apache.org/licenses/LICENSE-2.0
#
# Unless required by applicable law or agreed to in writing, software
# distributed under the License is distributed on an "AS IS" BASIS,
# WITHOUT WARRANTIES OR CONDITIONS OF ANY KIND, either express or implied.
# See the License for the specific language governing permissions and
# limitations under the License.

import json
from typing import Union, Any, Dict, Optional, List, Callable, Type, cast, \
    TYPE_CHECKING, Iterable

import numpy as np
import pandas as pd
import sympy
from typing_extensions import Protocol

from cirq.ops import raw_types  # Tells mypy that the raw_types module exists
from cirq.type_workarounds import NotImplementedType

if TYPE_CHECKING:
    import cirq.ops.pauli_gates
    import cirq.devices.unconstrained_device


class _ResolverCache:
    """Lazily import and build registry to avoid circular imports."""

    def __init__(self):
        self._crd = None

    @property
    def cirq_class_resolver_dictionary(self) -> Dict[str, Type]:
        if self._crd is None:
            import cirq
            from cirq.devices.noise_model import _NoNoiseModel
            from cirq.google.known_devices import _NamedConstantXmonDevice
            self._crd = {
                'AmplitudeDampingChannel': cirq.AmplitudeDampingChannel,
                'AsymmetricDepolarizingChannel':
                cirq.AsymmetricDepolarizingChannel,
                'BitFlipChannel': cirq.BitFlipChannel,
                'CCXPowGate': cirq.CCXPowGate,
                'CCZPowGate': cirq.CCZPowGate,
                'CNotPowGate': cirq.CNotPowGate,
                'CSwapGate': cirq.CSwapGate,
                'CZPowGate': cirq.CZPowGate,
                'Circuit': cirq.Circuit,
                'DepolarizingChannel': cirq.DepolarizingChannel,
                'ConstantQubitNoiseModel': cirq.ConstantQubitNoiseModel,
                'Duration': cirq.Duration,
                'FSimGate': cirq.FSimGate,
                'DensePauliString': cirq.DensePauliString,
                'MutableDensePauliString': cirq.MutableDensePauliString,
                'GateOperation': cirq.GateOperation,
                'GeneralizedAmplitudeDampingChannel':
                cirq.GeneralizedAmplitudeDampingChannel,
                'GlobalPhaseOperation': cirq.GlobalPhaseOperation,
                'GridQubit': cirq.GridQubit,
                'HPowGate': cirq.HPowGate,
                'ISwapPowGate': cirq.ISwapPowGate,
                'IdentityGate': cirq.IdentityGate,
                'LineQubit': cirq.LineQubit,
                'LineQid': cirq.LineQid,
                'MeasurementGate': cirq.MeasurementGate,
                'Moment': cirq.Moment,
                '_NamedConstantXmonDevice': _NamedConstantXmonDevice,
                '_NoNoiseModel': _NoNoiseModel,
                'NamedQubit': cirq.NamedQubit,
                '_PauliX': cirq.ops.pauli_gates._PauliX,
                '_PauliY': cirq.ops.pauli_gates._PauliY,
                '_PauliZ': cirq.ops.pauli_gates._PauliZ,
                'PauliString': cirq.PauliString,
                'PhaseDampingChannel': cirq.PhaseDampingChannel,
                'PhaseFlipChannel': cirq.PhaseFlipChannel,
                'PhaseGradientGate': cirq.PhaseGradientGate,
                'PhasedISwapPowGate': cirq.PhasedISwapPowGate,
                'PhasedXPowGate': cirq.PhasedXPowGate,
                'QuantumFourierTransformGate': cirq.QuantumFourierTransformGate,
<<<<<<< HEAD
                'SampleResult': cirq.SampleResult,
=======
                'ResetChannel': cirq.ResetChannel,
>>>>>>> 87bb1dd9
                'SingleQubitPauliStringGateOperation':
                cirq.SingleQubitPauliStringGateOperation,
                'SwapPowGate': cirq.SwapPowGate,
                'sympy.Symbol': sympy.Symbol,
                'sympy.Add': lambda args: sympy.Add(*args),
                'sympy.Mul': lambda args: sympy.Mul(*args),
                'sympy.Pow': lambda args: sympy.Pow(*args),
                'sympy.Float': lambda approx: sympy.Float(approx),
                'sympy.Integer': sympy.Integer,
                'sympy.Rational': sympy.Rational,
                'pandas.DataFrame': pd.DataFrame,
                'pandas.Index': pd.Index,
                'pandas.MultiIndex': pd.MultiIndex.from_tuples,
                '_UnconstrainedDevice':
                cirq.devices.unconstrained_device._UnconstrainedDevice,
                'WaitGate': cirq.WaitGate,
                '_QubitAsQid': raw_types._QubitAsQid,
                'XPowGate': cirq.XPowGate,
                'XXPowGate': cirq.XXPowGate,
                'YPowGate': cirq.YPowGate,
                'YYPowGate': cirq.YYPowGate,
                'ZPowGate': cirq.ZPowGate,
                'ZZPowGate': cirq.ZZPowGate,

                # not a cirq class, but treated as one:
                'complex': complex,
            }
        return self._crd


RESOLVER_CACHE = _ResolverCache()


def _cirq_class_resolver(cirq_type: str) -> Union[None, Type]:
    return RESOLVER_CACHE.cirq_class_resolver_dictionary.get(cirq_type, None)


DEFAULT_RESOLVERS = [
    _cirq_class_resolver,
]
"""A default list of 'resolver' functions for use in read_json.

For more information about cirq_type resolution during deserialization
please read the docstring for `cirq.read_json`.

3rd party packages which extend Cirq's JSON serialization API should
provide their own resolver functions. 3rd party resolvers can be
prepended to this list:

    MY_DEFAULT_RESOLVERS = [_resolve_my_classes] \
                           + cirq.protocols.json.DEFAULT_RESOLVERS

    def my_read_json(file_or_fn, resolvers=None):
        if resolvers is None:
            resolvers = MY_DEFAULT_RESOLVERS
        return cirq.read_json(file_or_fn, resolvers=resolvers)
"""


class SupportsJSON(Protocol):
    """An object that can be turned into JSON dictionaries.

    The magic method _json_dict_ must return a trivially json-serializable
    type or other objects that support the SupportsJSON protocol.

    During deserialization, a class must be able to be resolved (see
    the docstring for `read_json`) and must be able to be (re-)constructed
    from the serialized parameters. If the type defines a classmethod
    `_from_json_dict_`, that will be called. Otherwise, the `cirq_type` key
    will be popped from the dictionary and used as kwargs to the type's
    constructor.
    """

    def _json_dict_(self) -> Union[None, NotImplementedType, Dict[Any, Any]]:
        pass


def obj_to_dict_helper(obj: Any,
                       attribute_names: Iterable[str],
                       namespace: Optional[str] = None) -> Dict[str, Any]:
    """Construct a dictionary containing attributes from obj

    This is useful as a helper function in objects implementing the
    SupportsJSON protocol, particularly in the _json_dict_ method.

    In addition to keys and values specified by `attribute_names`, the
    returned dictionary has an additional key "cirq_type" whose value
    is the string name of the type of `obj`.

    Args:
        obj: A python object with attributes to be placed in the dictionary.
        attribute_names: The names of attributes to serve as keys in the
            resultant dictionary. The values will be the attribute values.
        namespace: An optional prefix to the value associated with the
            key "cirq_type". The namespace name will be joined with the
            class name via a dot (.)
    """
    if namespace is not None:
        prefix = '{}.'.format(namespace)
    else:
        prefix = ''

    d = {'cirq_type': prefix + obj.__class__.__name__}
    for attr_name in attribute_names:
        d[attr_name] = getattr(obj, attr_name)
    return d


class CirqEncoder(json.JSONEncoder):
    """Extend json.JSONEncoder to support Cirq objects.

    This supports custom serialization. For details, see the documentation
    for the SupportsJSON protocol.

    In addition to serializing objects that implement the SupportsJSON
    protocol, this encoder deals with common, basic types:

     - Python complex numbers get saved as a dictionary keyed by 'real'
       and 'imag'.
     - Numpy ndarrays are converted to lists to use the json module's
       built-in support for lists.
     - Preliminary support for Sympy objects. Currently only sympy.Symbol.
       See https://github.com/quantumlib/Cirq/issues/2014
    """

    def default(self, o):
        if hasattr(o, '_json_dict_'):
            return o._json_dict_()
        if isinstance(o, complex):
            return {
                'cirq_type': 'complex',
                'real': o.real,
                'imag': o.imag,
            }
        if isinstance(o, np.ndarray):
            return o.tolist()

        # TODO: More support for sympy
        #       https://github.com/quantumlib/Cirq/issues/2014
        if isinstance(o, sympy.Symbol):
            return obj_to_dict_helper(o, ['name'], namespace='sympy')

<<<<<<< HEAD
=======
        if isinstance(o, (sympy.Add, sympy.Mul, sympy.Pow)):
            return obj_to_dict_helper(o, ['args'], namespace='sympy')

        if isinstance(o, sympy.Integer):
            return {'cirq_type': 'sympy.Integer', 'i': o.p}

        if isinstance(o, sympy.Float):
            return {'cirq_type': 'sympy.Float', 'approx': float(o)}

        if isinstance(o, sympy.Rational):
            return {
                'cirq_type': 'sympy.Rational',
                'p': o.p,
                'q': o.q,
            }

>>>>>>> 87bb1dd9
        if isinstance(o, pd.MultiIndex):
            return {
                'cirq_type': 'pandas.MultiIndex',
                'tuples': list(o),
                'names': list(o.names),
            }

        if isinstance(o, pd.Index):
            return {
                'cirq_type': 'pandas.Index',
                'data': list(o),
                'name': o.name,
            }

        if isinstance(o, pd.DataFrame):
            cols = [o[col].tolist() for col in o.columns]
            rows = list(zip(*cols))
            return {
                'cirq_type': 'pandas.DataFrame',
                'data': rows,
                'columns': o.columns,
                'index': o.index,
            }

        return super().default(o)  # coverage: ignore


def _cirq_object_hook(d, resolvers: List[Callable[[str], Union[None, Type]]]):
    if 'cirq_type' not in d:
        return d

    for resolver in resolvers:
        cls = resolver(d['cirq_type'])
        if cls is not None:
            break
    else:
        raise ValueError("Could not resolve type '{}' "
                         "during deserialization".format(d['cirq_type']))

    if hasattr(cls, '_from_json_dict_'):
        return cls._from_json_dict_(**d)

    del d['cirq_type']
    return cls(**d)


def to_json(obj: Any, file_or_fn, *, indent=2, cls=CirqEncoder):
    """Write a JSON file containing a representation of obj.

    The object may be a cirq object or have data members that are cirq
    objects which implement the SupportsJSON protocol.

    Args:
        obj: An object which can be serialized to a JSON representation.
        file_or_fn: A filename (if a string), otherwise a file-like
            object to serve as the destination for `obj`.
        indent: Pretty-print the resulting file with this indent level.
            Passed to json.dump.
        cls: Passed to json.dump; the default value of CirqEncoder
            enables the serialization of Cirq objects which implement
            the SupportsJSON protocol. To support serialization of 3rd
            party classes, prefer adding the _json_dict_ magic method
            to your classes rather than overriding this default.
    """
    if isinstance(file_or_fn, str):
        with open(file_or_fn, 'w') as actually_a_file:
            return json.dump(obj, actually_a_file, indent=indent, cls=cls)

    return json.dump(obj, file_or_fn, indent=indent, cls=cls)


def read_json(
        file_or_fn,
        resolvers: Optional[List[Callable[[str], Union[None, Type]]]] = None):
    """Read a JSON file that optionally contains cirq objects.

    Args:
        file_or_fn: A filename (if a string), otherwise a file-like
            object from which we read in a representation of an object.
        resolvers: A list of functions that are called in order to turn
            the serialized `cirq_type` string into a constructable class.
            By default, top-level cirq objects that implement the SupportsJSON
            protocol are supported. You can extend the list of supported types
            by pre-pending custom resolvers. Each resolver should return `None`
            to indicate that it cannot resolve the given cirq_type and that
            the next resolver should be tried.
    """
    if resolvers is None:
        # This cast is required because mypy does not accept
        # assigning an expression of type T to a variable of type
        # Optional[T]. This cast may hide actual bugs, so be careful.
        resolvers = cast(Optional[List[Callable[[str], Union[None, Type]]]],
                         DEFAULT_RESOLVERS)

    def obj_hook(x):
        return _cirq_object_hook(x, resolvers)

    if isinstance(file_or_fn, str):
        with open(file_or_fn, 'r') as file:
            return json.load(file, object_hook=obj_hook)

    return json.load(file_or_fn, object_hook=obj_hook)<|MERGE_RESOLUTION|>--- conflicted
+++ resolved
@@ -83,11 +83,8 @@
                 'PhasedISwapPowGate': cirq.PhasedISwapPowGate,
                 'PhasedXPowGate': cirq.PhasedXPowGate,
                 'QuantumFourierTransformGate': cirq.QuantumFourierTransformGate,
-<<<<<<< HEAD
+                'ResetChannel': cirq.ResetChannel,
                 'SampleResult': cirq.SampleResult,
-=======
-                'ResetChannel': cirq.ResetChannel,
->>>>>>> 87bb1dd9
                 'SingleQubitPauliStringGateOperation':
                 cirq.SingleQubitPauliStringGateOperation,
                 'SwapPowGate': cirq.SwapPowGate,
@@ -230,8 +227,6 @@
         if isinstance(o, sympy.Symbol):
             return obj_to_dict_helper(o, ['name'], namespace='sympy')
 
-<<<<<<< HEAD
-=======
         if isinstance(o, (sympy.Add, sympy.Mul, sympy.Pow)):
             return obj_to_dict_helper(o, ['args'], namespace='sympy')
 
@@ -248,7 +243,6 @@
                 'q': o.q,
             }
 
->>>>>>> 87bb1dd9
         if isinstance(o, pd.MultiIndex):
             return {
                 'cirq_type': 'pandas.MultiIndex',
