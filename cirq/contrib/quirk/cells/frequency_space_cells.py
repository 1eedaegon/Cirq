# Copyright 2019 The Cirq Developers
#
# Licensed under the Apache License, Version 2.0 (the "License");
# you may not use this file except in compliance with the License.
# You may obtain a copy of the License at
#
#      http://www.apache.org/licenses/LICENSE-2.0
#
# Unless required by applicable law or agreed to in writing, software
# distributed under the License is distributed on an "AS IS" BASIS,
# WITHOUT WARRANTIES OR CONDITIONS OF ANY KIND, either express or implied.
# See the License for the specific language governing permissions and
# limitations under the License.
from typing import Iterator, Callable

import sympy

import cirq
from cirq.contrib.quirk.cells.cell import (
    CellMaker,
    ExplicitOperationsCell,
    CELL_SIZES,
)


def generate_all_frequency_space_cell_makers() -> Iterator[CellMaker]:
    # Frequency space.
    yield from _family("QFT", lambda n: cirq.QuantumFourierTransformGate(n))
    yield from _family(
        "QFT†", lambda n: cirq.inverse(cirq.QuantumFourierTransformGate(n)))
    yield from _family(
        "PhaseGradient", lambda n: cirq.PhaseGradientGate(num_qubits=n,
                                                          exponent=0.5))
    yield from _family(
        "PhaseUngradient", lambda n: cirq.PhaseGradientGate(num_qubits=n,
                                                            exponent=-0.5))
    yield from _family(
        "grad^t", lambda n: cirq.PhaseGradientGate(
            num_qubits=n, exponent=2**(n - 1) * sympy.Symbol('t')))
    yield from _family(
        "grad^-t", lambda n: cirq.PhaseGradientGate(
            num_qubits=n, exponent=-2**(n - 1) * sympy.Symbol('t')))


<<<<<<< HEAD
def reg_family(identifier_prefix: str,
               gate_maker: Callable[[int], 'cirq.Gate']) -> Iterator[CellMaker]:
=======
def _family(identifier_prefix: str,
            gate_maker: Callable[[int], cirq.Gate]) -> Iterator[CellMaker]:
>>>>>>> 6c69515f
    f = lambda args: ExplicitOperationsCell(
        [gate_maker(len(args.qubits)).on(*args.qubits)])
    yield CellMaker(identifier_prefix, 1, f)
    for i in CELL_SIZES:
        yield CellMaker(identifier_prefix + str(i), i, f)<|MERGE_RESOLUTION|>--- conflicted
+++ resolved
@@ -42,13 +42,8 @@
             num_qubits=n, exponent=-2**(n - 1) * sympy.Symbol('t')))
 
 
-<<<<<<< HEAD
-def reg_family(identifier_prefix: str,
-               gate_maker: Callable[[int], 'cirq.Gate']) -> Iterator[CellMaker]:
-=======
 def _family(identifier_prefix: str,
             gate_maker: Callable[[int], cirq.Gate]) -> Iterator[CellMaker]:
->>>>>>> 6c69515f
     f = lambda args: ExplicitOperationsCell(
         [gate_maker(len(args.qubits)).on(*args.qubits)])
     yield CellMaker(identifier_prefix, 1, f)
