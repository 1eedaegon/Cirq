--- conflicted
+++ resolved
@@ -33,11 +33,7 @@
         quirk_url: str,
         *,
         qubits: Optional[Sequence['cirq.Qid']] = None,
-<<<<<<< HEAD
-        extra_recognized: Iterable['cirq.contrib.quirk.cells.CellMaker'] = ()
-=======
         extra_cell_makers: Iterable['cirq.contrib.quirk.cells.CellMaker'] = ()
->>>>>>> 31975def
 ) -> 'cirq.Circuit':
     """Parses a Cirq circuit out of a Quirk URL.
 
@@ -50,24 +46,10 @@
             qubits). The maximum number of qubits in a Quirk circuit is 16.
             This argument defaults to `cirq.LineQubit.range(16)` when not
             specified.
-<<<<<<< HEAD
-        extra_recognized: A list of non-standard Quirk cell makers. This can be
-            used to parse URLs that come from a modified version of Quirk that
-            includes gates that Quirk doesn't define. Each entry must be a
-            `cirq.contrib.quirk.cells.CellMaker`, which is a `NamedTuple` with
-            an `identifier` (the string that identifies the gate type), a `size`
-            (the height of the operation; the number of qubits it covers), and
-            a `maker` function which takes a
-            `cirq.contrib.quirk.cells.CellMakerArgs` and returns a
-            `cirq.Operation` or a `cirq.contrib.quirk.cells.Cell`. The cell is
-            more flexible (it can modify other cells in the same column before
-            producing operations).
-=======
         extra_cell_makers: A list of non-standard Quirk cell makers. This can be
             used to parse URLs that come from a modified version of Quirk that
             includes gates that Quirk doesn't define. See
             `cirq.contrib.quirk.cells.CellMaker`.
->>>>>>> 31975def
 
     Examples:
         >>> print(cirq.contrib.quirk.quirk_url_to_circuit(
@@ -87,11 +69,7 @@
 
         >>> print(cirq.contrib.quirk.quirk_url_to_circuit(
         ...     'http://algassert.com/quirk#circuit={"cols":[["iswap"]]}',
-<<<<<<< HEAD
-        ...     extra_recognized=[
-=======
         ...     extra_cell_makers=[
->>>>>>> 31975def
         ...         cirq.contrib.quirk.cells.CellMaker(
         ...             identifier='iswap',
         ...             size=2,
@@ -143,11 +121,7 @@
     # Parse column json into cells.
     registry = {
         entry.identifier: entry
-<<<<<<< HEAD
-        for entry in [*generate_all_quirk_cell_makers(), *extra_recognized]
-=======
         for entry in [*generate_all_quirk_cell_makers(), *extra_cell_makers]
->>>>>>> 31975def
     }
     parsed_cols: List[List[Optional[Cell]]] = []
     for i, col in enumerate(cols):
@@ -184,18 +158,6 @@
         result += body
         result += basis_change**-1
 
-<<<<<<< HEAD
-    if qubits is not None:
-
-        def map_qubit(qubit: 'cirq.Qid') -> 'cirq.Qid':
-            q = cast(devices.LineQubit, qubit)
-            if q.x >= len(qubits):
-                raise IndexError(
-                    f'Only {len(qubits)} qubits specified, but the given quirk '
-                    f'circuit used the qubit at offset {q.x}. Provide more '
-                    f'qubits.')
-            return qubits[q.x]
-=======
     # Remap qubits if requested.
     if qubits is not None:
         qs = cast(Sequence['cirq.Qid'], qubits)
@@ -208,7 +170,6 @@
                     f'circuit used the qubit at offset {q.x}. Provide more '
                     f'qubits.')
             return qs[q.x]
->>>>>>> 31975def
 
         result = result.transform_qubits(map_qubit)
 
