# Copyright 2019 The Cirq Developers
#
# Licensed under the Apache License, Version 2.0 (the "License");
# you may not use this file except in compliance with the License.
# You may obtain a copy of the License at
#
#     https://www.apache.org/licenses/LICENSE-2.0
#
# Unless required by applicable law or agreed to in writing, software
# distributed under the License is distributed on an "AS IS" BASIS,
# WITHOUT WARRANTIES OR CONDITIONS OF ANY KIND, either express or implied.
# See the License for the specific language governing permissions and
# limitations under the License.

"""Abstract classes for simulations which keep track of wave functions."""

import abc

from typing import Any, cast, Dict, Iterator, Sequence, Union

import numpy as np

from cirq import circuits, ops, schedules, study, value
from cirq.sim import simulator, wave_function


class SimulatesIntermediateWaveFunction(simulator.SimulatesAmplitudes,
                                        simulator.SimulatesIntermediateState,
                                        metaclass=abc.ABCMeta):
    """A simulator that accesses its wave function as it does its simulation.

    Implementors of this interface should implement the _simulator_iterator
    method."""

    @abc.abstractmethod
    def _simulator_iterator(
        self,
        circuit: circuits.Circuit,
        param_resolver: study.ParamResolver,
        qubit_order: ops.QubitOrderOrList,
        initial_state: np.ndarray,
    ) -> Iterator:
        """Iterator over WaveFunctionStepResult from Moments of a Circuit.

        Args:
            circuit: The circuit to simulate.
            param_resolver: A ParamResolver for determining values of
                Symbols.
            qubit_order: Determines the canonical ordering of the qubits. This
                is often used in specifying the initial state, i.e. the
                ordering of the computational basis states.
            initial_state: The initial state for the simulation. The form of
                this state depends on the simulation implementation. See
                documentation of the implementing class for details.

        Yields:
            WaveFunctionStepResult from simulating a Moment of the Circuit.
        """
        raise NotImplementedError()

    def _create_simulator_trial_result(self,
        params: study.ParamResolver,
        measurements: Dict[str, np.ndarray],
        final_simulator_state: 'WaveFunctionSimulatorState') \
        -> 'WaveFunctionTrialResult':
        return WaveFunctionTrialResult(
            params=params,
            measurements=measurements,
            final_simulator_state=final_simulator_state)

<<<<<<< HEAD
    def compute_displays(
            self,
            program: Union[circuits.Circuit, schedules.Schedule],
            param_resolver: study.ParamResolver = study.ParamResolver({}),
            qubit_order: ops.QubitOrderOrList = ops.QubitOrder.DEFAULT,
            initial_state: 'cirq.STATE_VECTOR_LIKE' = 0,
    ) -> study.ComputeDisplaysResult:
        """Computes displays in the supplied Circuit or Schedule.

        Args:
            program: The circuit or schedule to simulate.
            param_resolver: Parameters to run with the program.
            qubit_order: Determines the canonical ordering of the qubits used
                to define the order of amplitudes in the wave function.
            initial_state: If an int, the state is set to the computational
                basis state corresponding to this state. Otherwise  if this
                is a np.ndarray it is the full initial state. In this case it
                must be the correct size, be normalized (an L2 norm of 1), and
                be safely castable to an appropriate dtype for the simulator.

        Returns:
            ComputeDisplaysResult for the simulation.
        """
        return self.compute_displays_sweep(
            program, [param_resolver], qubit_order, initial_state)[0]

    def compute_displays_sweep(
            self,
            program: Union[circuits.Circuit, schedules.Schedule],
            params: Optional[study.Sweepable] = None,
            qubit_order: ops.QubitOrderOrList = ops.QubitOrder.DEFAULT,
            initial_state: 'cirq.STATE_VECTOR_LIKE' = 0,
    ) -> List[study.ComputeDisplaysResult]:
        """Computes displays in the supplied Circuit or Schedule.

        In contrast to `compute_displays`, this allows for sweeping
        over different parameter values.

        Args:
            program: The circuit or schedule to simulate.
            params: Parameters to run with the program.
            qubit_order: Determines the canonical ordering of the qubits used to
                define the order of amplitudes in the wave function.
            initial_state: If an int, the state is set to the computational
                basis state corresponding to this state.
                Otherwise if this is a np.ndarray it is the full initial state.
                In this case it must be the correct size, be normalized (an L2
                norm of 1), and  be safely castable to an appropriate
                dtype for the simulator.

        Returns:
            List of ComputeDisplaysResults for this run, one for each
            possible parameter resolver.
        """
        circuit = (program.to_circuit()
                   if isinstance(program, schedules.Schedule) else program)
        qubit_order = ops.QubitOrder.as_qubit_order(qubit_order)
        qubits = qubit_order.order_for(circuit.all_qubits())

        compute_displays_results = []  # type: List[study.ComputeDisplaysResult]
        for param_resolver in study.to_resolvers(params):
            display_values = {}  # type: Dict[Hashable, Any]

            # Compute the displays in the first Moment
            moment = circuit[0]
            state = wave_function.to_valid_state_vector(
                initial_state,
                num_qubits=len(qubits),
                qid_shape=protocols.qid_shape(qubits))
            qubit_map = {q: i for i, q in enumerate(qubits)}
            _enter_moment_display_values_into_dictionary(
                display_values, moment, state, qubit_order, qubit_map)

            # Compute the displays in the rest of the Moments
            all_step_results = self.simulate_moment_steps(
                circuit,
                param_resolver,
                qubit_order,
                initial_state)
            for step_result, moment in zip(all_step_results, circuit[1:]):
                _enter_moment_display_values_into_dictionary(
                    display_values,
                    moment,
                    step_result.state_vector(),
                    qubit_order,
                    step_result.qubit_map)

            compute_displays_results.append(study.ComputeDisplaysResult(
                params=param_resolver,
                display_values=display_values))

        return compute_displays_results

=======
>>>>>>> c789b1ad
    def compute_amplitudes_sweep(
            self,
            program: Union[circuits.Circuit, schedules.Schedule],
            bitstrings: Sequence[int],
            params: study.Sweepable,
            qubit_order: ops.QubitOrderOrList = ops.QubitOrder.DEFAULT,
    ) -> Sequence[Sequence[complex]]:
        if isinstance(bitstrings, np.ndarray) and len(bitstrings.shape) > 1:
            raise ValueError('The list of bitstrings must be input as a '
                             '1-dimensional array of ints. Got an array with '
                             f'shape {bitstrings.shape}.')

        circuit = (program.to_circuit()
                   if isinstance(program, schedules.Schedule) else program)
        trial_results = self.simulate_sweep(circuit, params, qubit_order)

        # 1-dimensional tuples don't trigger advanced Numpy array indexing
        # https://docs.scipy.org/doc/numpy/reference/arrays.indexing.html
        if isinstance(bitstrings, tuple):
            bitstrings = list(bitstrings)

        all_amplitudes = []
        for trial_result in trial_results:
            trial_result = cast(WaveFunctionTrialResult, trial_result)
            amplitudes = trial_result.final_state[bitstrings]
            all_amplitudes.append(amplitudes)

        return all_amplitudes


class WaveFunctionStepResult(simulator.StepResult, metaclass=abc.ABCMeta):

    @abc.abstractmethod
    def _simulator_state(self) -> 'WaveFunctionSimulatorState':
        """Returns the simulator_state of the simulator after this step.

        The form of the simulator_state depends on the implementation of the
        simulation,see documentation for the implementing class for the form of
        details.
        """
        raise NotImplementedError()


@value.value_equality(unhashable=True)
class WaveFunctionSimulatorState:

    def __init__(self,
        state_vector: np.ndarray,
        qubit_map: Dict[ops.Qid, int]):
        self.state_vector = state_vector
        self.qubit_map = qubit_map
        self._qid_shape = simulator._qubit_map_to_shape(qubit_map)

    def _qid_shape_(self):
        return self._qid_shape

    def __repr__(self):
        return (
            "cirq.WaveFunctionSimulatorState(state_vector=np.{!r}, qubit_map="
            "{!r})".format(self.state_vector, self.qubit_map))

    def _value_equality_values_(self):
        return (self.state_vector.tolist(), self.qubit_map)


@value.value_equality(unhashable=True)
class WaveFunctionTrialResult(wave_function.StateVectorMixin,
                              simulator.SimulationTrialResult):
    """A `SimulationTrialResult` that includes the `StateVectorMixin` methods.

    Attributes:
        final_state: The final wave function of the system.
    """

    def __init__(self,
        params: study.ParamResolver,
        measurements: Dict[str, np.ndarray],
        final_simulator_state: WaveFunctionSimulatorState) -> None:
        super().__init__(params=params,
                         measurements=measurements,
                         final_simulator_state=final_simulator_state,
                         qubit_map=final_simulator_state.qubit_map)
        self.final_state = final_simulator_state.state_vector

    def state_vector(self):
        """Return the wave function at the end of the computation.

        The state is returned in the computational basis with these basis
        states defined by the qubit_map. In particular the value in the
        qubit_map is the index of the qubit, and these are translated into
        binary vectors where the last qubit is the 1s bit of the index, the
        second-to-last is the 2s bit of the index, and so forth (i.e. big
        endian ordering).

        Example:
             qubit_map: {QubitA: 0, QubitB: 1, QubitC: 2}
             Then the returned vector will have indices mapped to qubit basis
             states like the following table

                |     | QubitA | QubitB | QubitC |
                | :-: | :----: | :----: | :----: |
                |  0  |   0    |   0    |   0    |
                |  1  |   0    |   0    |   1    |
                |  2  |   0    |   1    |   0    |
                |  3  |   0    |   1    |   1    |
                |  4  |   1    |   0    |   0    |
                |  5  |   1    |   0    |   1    |
                |  6  |   1    |   1    |   0    |
                |  7  |   1    |   1    |   1    |
        """
        return self._final_simulator_state.state_vector

    def _value_equality_values_(self):
        measurements = {k: v.tolist() for k, v in
                        sorted(self.measurements.items())}
        return (self.params, measurements, self._final_simulator_state)

    def __str__(self):
        samples = super().__str__()
        final = self.state_vector()
        if len([1 for e in final if abs(e) > 0.001]) < 16:
            wave = self.dirac_notation(3)
        else:
            wave = str(final)

        return 'measurements: {}\noutput vector: {}'.format(samples, wave)

    def _repr_pretty_(self, p: Any, cycle: bool) -> None:
        """Text output in Jupyter."""
        if cycle:
            # There should never be a cycle.  This is just in case.
            p.text('WaveFunctionTrialResult(...)')
        else:
            p.text(str(self))

    def __repr__(self):
        return ('cirq.WaveFunctionTrialResult(params={!r}, '
                'measurements={!r}, '
                'final_simulator_state={!r})').format(
                    self.params, self.measurements, self._final_simulator_state)<|MERGE_RESOLUTION|>--- conflicted
+++ resolved
@@ -68,102 +68,6 @@
             measurements=measurements,
             final_simulator_state=final_simulator_state)
 
-<<<<<<< HEAD
-    def compute_displays(
-            self,
-            program: Union[circuits.Circuit, schedules.Schedule],
-            param_resolver: study.ParamResolver = study.ParamResolver({}),
-            qubit_order: ops.QubitOrderOrList = ops.QubitOrder.DEFAULT,
-            initial_state: 'cirq.STATE_VECTOR_LIKE' = 0,
-    ) -> study.ComputeDisplaysResult:
-        """Computes displays in the supplied Circuit or Schedule.
-
-        Args:
-            program: The circuit or schedule to simulate.
-            param_resolver: Parameters to run with the program.
-            qubit_order: Determines the canonical ordering of the qubits used
-                to define the order of amplitudes in the wave function.
-            initial_state: If an int, the state is set to the computational
-                basis state corresponding to this state. Otherwise  if this
-                is a np.ndarray it is the full initial state. In this case it
-                must be the correct size, be normalized (an L2 norm of 1), and
-                be safely castable to an appropriate dtype for the simulator.
-
-        Returns:
-            ComputeDisplaysResult for the simulation.
-        """
-        return self.compute_displays_sweep(
-            program, [param_resolver], qubit_order, initial_state)[0]
-
-    def compute_displays_sweep(
-            self,
-            program: Union[circuits.Circuit, schedules.Schedule],
-            params: Optional[study.Sweepable] = None,
-            qubit_order: ops.QubitOrderOrList = ops.QubitOrder.DEFAULT,
-            initial_state: 'cirq.STATE_VECTOR_LIKE' = 0,
-    ) -> List[study.ComputeDisplaysResult]:
-        """Computes displays in the supplied Circuit or Schedule.
-
-        In contrast to `compute_displays`, this allows for sweeping
-        over different parameter values.
-
-        Args:
-            program: The circuit or schedule to simulate.
-            params: Parameters to run with the program.
-            qubit_order: Determines the canonical ordering of the qubits used to
-                define the order of amplitudes in the wave function.
-            initial_state: If an int, the state is set to the computational
-                basis state corresponding to this state.
-                Otherwise if this is a np.ndarray it is the full initial state.
-                In this case it must be the correct size, be normalized (an L2
-                norm of 1), and  be safely castable to an appropriate
-                dtype for the simulator.
-
-        Returns:
-            List of ComputeDisplaysResults for this run, one for each
-            possible parameter resolver.
-        """
-        circuit = (program.to_circuit()
-                   if isinstance(program, schedules.Schedule) else program)
-        qubit_order = ops.QubitOrder.as_qubit_order(qubit_order)
-        qubits = qubit_order.order_for(circuit.all_qubits())
-
-        compute_displays_results = []  # type: List[study.ComputeDisplaysResult]
-        for param_resolver in study.to_resolvers(params):
-            display_values = {}  # type: Dict[Hashable, Any]
-
-            # Compute the displays in the first Moment
-            moment = circuit[0]
-            state = wave_function.to_valid_state_vector(
-                initial_state,
-                num_qubits=len(qubits),
-                qid_shape=protocols.qid_shape(qubits))
-            qubit_map = {q: i for i, q in enumerate(qubits)}
-            _enter_moment_display_values_into_dictionary(
-                display_values, moment, state, qubit_order, qubit_map)
-
-            # Compute the displays in the rest of the Moments
-            all_step_results = self.simulate_moment_steps(
-                circuit,
-                param_resolver,
-                qubit_order,
-                initial_state)
-            for step_result, moment in zip(all_step_results, circuit[1:]):
-                _enter_moment_display_values_into_dictionary(
-                    display_values,
-                    moment,
-                    step_result.state_vector(),
-                    qubit_order,
-                    step_result.qubit_map)
-
-            compute_displays_results.append(study.ComputeDisplaysResult(
-                params=param_resolver,
-                display_values=display_values))
-
-        return compute_displays_results
-
-=======
->>>>>>> c789b1ad
     def compute_amplitudes_sweep(
             self,
             program: Union[circuits.Circuit, schedules.Schedule],
